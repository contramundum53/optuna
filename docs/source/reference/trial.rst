--- conflicted
+++ resolved
@@ -10,16 +10,9 @@
 
 .. autoclass:: FixedTrial
 
-<<<<<<< HEAD
-.. autoclass:: TrialState
-    :members:
-
-.. autoclass:: FrozenTrial
-=======
 .. autoclass:: FrozenTrial
     :members:
     :exclude-members: system_attrs, trial_id
 
 .. autoclass:: TrialState
->>>>>>> d6eb3a8c
     :members: