import os
import sys
from types import ModuleType
from typing import Any
from typing import TYPE_CHECKING


_import_structure = {
    "allennlp": ["AllenNLPExecutor", "AllenNLPPruningCallback"],
    "botorch": ["BoTorchSampler"],
    "catalyst": ["CatalystPruningCallback"],
    "chainer": ["ChainerPruningExtension"],
    "chainermn": ["ChainerMNStudy"],
    "cma": ["CmaEsSampler", "PyCmaSampler"],
    "dask": ["DaskStorage"],
    "mlflow": ["MLflowCallback"],
    "keras": ["KerasPruningCallback"],
    "lightgbm": ["LightGBMPruningCallback", "LightGBMTuner", "LightGBMTunerCV"],
    "pytorch_ignite": ["PyTorchIgnitePruningHandler"],
    "pytorch_lightning": ["PyTorchLightningPruningCallback"],
    "sklearn": ["OptunaSearchCV"],
    "skorch": ["SkorchPruningCallback"],
    "mxnet": ["MXNetPruningCallback"],
    "skopt": ["SkoptSampler"],
    "tensorboard": ["TensorBoardCallback"],
    "tensorflow": ["TensorFlowPruningHook"],
    "tfkeras": ["TFKerasPruningCallback"],
    "xgboost": ["XGBoostPruningCallback"],
    "fastaiv1": ["FastAIV1PruningCallback"],
    "fastaiv2": ["FastAIV2PruningCallback", "FastAIPruningCallback"],
}


__all__ = list(_import_structure.keys()) + sum(_import_structure.values(), [])


if TYPE_CHECKING:
    from optuna.integration.allennlp import AllenNLPExecutor  # NOQA
    from optuna.integration.allennlp import AllenNLPPruningCallback  # NOQA
    from optuna.integration.botorch import BoTorchSampler  # NOQA
    from optuna.integration.catalyst import CatalystPruningCallback  # NOQA
    from optuna.integration.chainer import ChainerPruningExtension  # NOQA
    from optuna.integration.chainermn import ChainerMNStudy  # NOQA
    from optuna.integration.cma import CmaEsSampler  # NOQA
    from optuna.integration.cma import PyCmaSampler  # NOQA
<<<<<<< HEAD
    from optuna.integration.dask import DaskStorage  # NOQA
    from optuna.integration.fastai import FastAIPruningCallback  # NOQA
=======
    from optuna.integration.fastaiv1 import FastAIV1PruningCallback  # NOQA
    from optuna.integration.fastaiv2 import FastAIPruningCallback  # NOQA
    from optuna.integration.fastaiv2 import FastAIV2PruningCallback  # NOQA
>>>>>>> 533f081d
    from optuna.integration.keras import KerasPruningCallback  # NOQA
    from optuna.integration.lightgbm import LightGBMPruningCallback  # NOQA
    from optuna.integration.lightgbm import LightGBMTuner  # NOQA
    from optuna.integration.lightgbm import LightGBMTunerCV  # NOQA
    from optuna.integration.mlflow import MLflowCallback  # NOQA
    from optuna.integration.mxnet import MXNetPruningCallback  # NOQA
    from optuna.integration.pytorch_ignite import PyTorchIgnitePruningHandler  # NOQA
    from optuna.integration.pytorch_lightning import PyTorchLightningPruningCallback  # NOQA
    from optuna.integration.sklearn import OptunaSearchCV  # NOQA
    from optuna.integration.skopt import SkoptSampler  # NOQA
    from optuna.integration.skorch import SkorchPruningCallback  # NOQA
    from optuna.integration.tensorboard import TensorBoardCallback  # NOQA
    from optuna.integration.tensorflow import TensorFlowPruningHook  # NOQA
    from optuna.integration.tfkeras import TFKerasPruningCallback  # NOQA
    from optuna.integration.xgboost import XGBoostPruningCallback  # NOQA
else:

    class _IntegrationModule(ModuleType):
        """Module class that implements `optuna.integration` package.

        This class applies lazy import under `optuna.integration`, where submodules are imported
        when they are actually accessed. Otherwise, `import optuna` becomes much slower because it
        imports all submodules and their dependencies (e.g., chainer, keras, lightgbm) all at once.
        """

        __file__ = globals()["__file__"]
        __path__ = [os.path.dirname(__file__)]

        _modules = set(_import_structure.keys())
        _class_to_module = {}
        for key, values in _import_structure.items():
            for value in values:
                _class_to_module[value] = key

        def __getattr__(self, name: str) -> Any:

            if name in self._modules:
                value = self._get_module(name)
            elif name in self._class_to_module.keys():
                module = self._get_module(self._class_to_module[name])
                value = getattr(module, name)
            else:
                raise AttributeError("module {} has no attribute {}".format(self.__name__, name))

            setattr(self, name, value)
            return value

        def _get_module(self, module_name: str) -> ModuleType:

            import importlib

            return importlib.import_module("." + module_name, self.__name__)

    sys.modules[__name__] = _IntegrationModule(__name__)<|MERGE_RESOLUTION|>--- conflicted
+++ resolved
@@ -43,14 +43,10 @@
     from optuna.integration.chainermn import ChainerMNStudy  # NOQA
     from optuna.integration.cma import CmaEsSampler  # NOQA
     from optuna.integration.cma import PyCmaSampler  # NOQA
-<<<<<<< HEAD
     from optuna.integration.dask import DaskStorage  # NOQA
-    from optuna.integration.fastai import FastAIPruningCallback  # NOQA
-=======
     from optuna.integration.fastaiv1 import FastAIV1PruningCallback  # NOQA
     from optuna.integration.fastaiv2 import FastAIPruningCallback  # NOQA
     from optuna.integration.fastaiv2 import FastAIV2PruningCallback  # NOQA
->>>>>>> 533f081d
     from optuna.integration.keras import KerasPruningCallback  # NOQA
     from optuna.integration.lightgbm import LightGBMPruningCallback  # NOQA
     from optuna.integration.lightgbm import LightGBMTuner  # NOQA
