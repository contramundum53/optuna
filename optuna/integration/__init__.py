import os
import sys
from types import ModuleType
from typing import Any  # NOQA

from optuna.types import TYPE_CHECKING


_import_structure = {
    'chainer': ['ChainerPruningExtension'],
    'chainermn': ['ChainerMNStudy'],
    'keras': ['KerasPruningCallback'],
    'lightgbm': ['LightGBMPruningCallback'],
    'sklearn': ['OptunaSearchCV'],
    'mxnet': ['MXNetPruningCallback'],
    'skopt': ['SkoptSampler'],
    'tensorflow': ['TensorFlowPruningHook'],
    'xgboost': ['XGBoostPruningCallback'],
}


__all__ = list(_import_structure.keys()) + sum(_import_structure.values(), [])


if sys.version_info[0] == 2 or TYPE_CHECKING:
    from optuna.integration.chainer import ChainerPruningExtension  # NOQA
    from optuna.integration.chainermn import ChainerMNStudy  # NOQA
    from optuna.integration.keras import KerasPruningCallback  # NOQA
    from optuna.integration.lightgbm import LightGBMPruningCallback  # NOQA
    from optuna.integration.mxnet import MXNetPruningCallback  # NOQA
<<<<<<< HEAD
    from optuna.integration.sklearn import OptunaSearchCV  # NOQA
=======
    from optuna.integration.skopt import SkoptSampler  # NOQA
>>>>>>> 9fbcef8c
    from optuna.integration.tensorflow import TensorFlowPruningHook  # NOQA
    from optuna.integration.xgboost import XGBoostPruningCallback  # NOQA
else:
    class _IntegrationModule(ModuleType):
        """Module class that implements `optuna.integration` package.

        This class applies lazy import under `optuna.integration`, where submodules are imported
        when they are actually accessed. Otherwise, `import optuna` becomes much slower because it
        imports all submodules and their dependencies (e.g., chainer, keras, lightgbm) all at once.
        """

        __file__ = globals()['__file__']
        __path__ = [os.path.dirname(__file__)]

        _modules = set(_import_structure.keys())
        _class_to_module = {}
        for key, values in _import_structure.items():
            for value in values:
                _class_to_module[value] = key

        def __getattr__(self, name):
            # type: (str) -> Any

            if name in self._modules:
                value = self._get_module(name)
            elif name in self._class_to_module.keys():
                module = self._get_module(self._class_to_module[name])
                value = getattr(module, name)
            else:
                raise AttributeError('module {} has no attribute {}'.format(self.__name__, name))

            setattr(self, name, value)
            return value

        def _get_module(self, module_name):
            # type: (str) -> ModuleType

            import importlib
            return importlib.import_module('.' + module_name, self.__name__)

    sys.modules[__name__] = _IntegrationModule(__name__)<|MERGE_RESOLUTION|>--- conflicted
+++ resolved
@@ -28,11 +28,8 @@
     from optuna.integration.keras import KerasPruningCallback  # NOQA
     from optuna.integration.lightgbm import LightGBMPruningCallback  # NOQA
     from optuna.integration.mxnet import MXNetPruningCallback  # NOQA
-<<<<<<< HEAD
     from optuna.integration.sklearn import OptunaSearchCV  # NOQA
-=======
     from optuna.integration.skopt import SkoptSampler  # NOQA
->>>>>>> 9fbcef8c
     from optuna.integration.tensorflow import TensorFlowPruningHook  # NOQA
     from optuna.integration.xgboost import XGBoostPruningCallback  # NOQA
 else:
