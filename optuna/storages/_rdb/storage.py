from collections import defaultdict
from contextlib import contextmanager
import copy
from datetime import datetime
import json
import logging
import os
from typing import Any
from typing import Callable
from typing import Container
from typing import Dict
from typing import Generator
from typing import List
from typing import Optional
from typing import Sequence
from typing import Set
from typing import TYPE_CHECKING
import uuid

import optuna
from optuna import distributions
from optuna import version
from optuna._deprecated import deprecated_func
from optuna._imports import _LazyImport
from optuna.storages._base import BaseStorage
from optuna.storages._base import DEFAULT_STUDY_NAME_PREFIX
from optuna.storages._heartbeat import BaseHeartbeat
from optuna.storages._rdb.models import TrialValueModel
from optuna.study._study_direction import StudyDirection
from optuna.study._study_summary import StudySummary
from optuna.trial import FrozenTrial
from optuna.trial import TrialState


if TYPE_CHECKING:
    import alembic.command as alembic_command
    import alembic.config as alembic_config
    import alembic.migration as alembic_migration
    import alembic.script as alembic_script
    import sqlalchemy
    import sqlalchemy.exc as sqlalchemy_exc
    import sqlalchemy.orm as sqlalchemy_orm
    import sqlalchemy.sql.functions as sqlalchemy_sql_functions

    from optuna.storages._rdb import models
else:
    alembic_command = _LazyImport("alembic.command")
    alembic_config = _LazyImport("alembic.config")
    alembic_migration = _LazyImport("alembic.migration")
    alembic_script = _LazyImport("alembic.script")

    sqlalchemy = _LazyImport("sqlalchemy")
    sqlalchemy_exc = _LazyImport("sqlalchemy.exc")
    sqlalchemy_orm = _LazyImport("sqlalchemy.orm")
    sqlalchemy_sql_functions = _LazyImport("sqlalchemy.sql.functions")

    models = _LazyImport("optuna.storages._rdb.models")


_logger = optuna.logging.get_logger(__name__)


@contextmanager
def _create_scoped_session(
    scoped_session: "sqlalchemy_orm.scoped_session",
    ignore_integrity_error: bool = False,
) -> Generator["sqlalchemy_orm.Session", None, None]:
    session = scoped_session()
    try:
        yield session
        session.commit()
    except sqlalchemy_exc.IntegrityError as e:
        session.rollback()
        if ignore_integrity_error:
            _logger.debug(
                "Ignoring {}. This happens due to a timing issue among threads/processes/nodes. "
                "Another one might have committed a record with the same key(s).".format(repr(e))
            )
        else:
            raise
    except sqlalchemy_exc.SQLAlchemyError as e:
        session.rollback()
        message = (
            "An exception is raised during the commit. "
            "This typically happens due to invalid data in the commit, "
            "e.g. exceeding max length. "
        )
        raise optuna.exceptions.StorageInternalError(message) from e
    except Exception:
        session.rollback()
        raise
    finally:
        session.close()


class RDBStorage(BaseStorage, BaseHeartbeat):
    """Storage class for RDB backend.

    Note that library users can instantiate this class, but the attributes
    provided by this class are not supposed to be directly accessed by them.

    Example:

        Create an :class:`~optuna.storages.RDBStorage` instance with customized
        ``pool_size`` and ``timeout`` settings.

        .. testcode::

            import optuna


            def objective(trial):
                x = trial.suggest_float("x", -100, 100)
                return x**2


            storage = optuna.storages.RDBStorage(
                url="sqlite:///:memory:",
                engine_kwargs={"pool_size": 20, "connect_args": {"timeout": 10}},
            )

            study = optuna.create_study(storage=storage)
            study.optimize(objective, n_trials=10)

    Args:
        url:
            URL of the storage.
        engine_kwargs:
            A dictionary of keyword arguments that is passed to
            `sqlalchemy.engine.create_engine`_ function.
        skip_compatibility_check:
            Flag to skip schema compatibility check if set to :obj:`True`.
        heartbeat_interval:
            Interval to record the heartbeat. It is recorded every ``interval`` seconds.
            ``heartbeat_interval`` must be :obj:`None` or a positive integer.

            .. note::
                The heartbeat is supposed to be used with :meth:`~optuna.study.Study.optimize`.
                If you use :meth:`~optuna.study.Study.ask` and
                :meth:`~optuna.study.Study.tell` instead, it will not work.

        grace_period:
            Grace period before a running trial is failed from the last heartbeat.
            ``grace_period`` must be :obj:`None` or a positive integer.
            If it is :obj:`None`, the grace period will be `2 * heartbeat_interval`.
        failed_trial_callback:
            A callback function that is invoked after failing each stale trial.
            The function must accept two parameters with the following types in this order:
            :class:`~optuna.study.Study` and :class:`~optuna.trial.FrozenTrial`.

            .. note::
                The procedure to fail existing stale trials is called just before asking the
                study for a new trial.

        skip_table_creation:
            Flag to skip table creation if set to :obj:`True`.

    .. _sqlalchemy.engine.create_engine:
        https://docs.sqlalchemy.org/en/latest/core/engines.html#sqlalchemy.create_engine

    .. note::
        If you use MySQL, `pool_pre_ping`_ will be set to :obj:`True` by default to prevent
        connection timeout. You can turn it off with ``engine_kwargs['pool_pre_ping']=False``, but
        it is recommended to keep the setting if execution time of your objective function is
        longer than the `wait_timeout` of your MySQL configuration.

    .. _pool_pre_ping:
        https://docs.sqlalchemy.org/en/13/core/engines.html#sqlalchemy.create_engine.params.
        pool_pre_ping

    .. note::
        Mainly in a cluster environment, running trials are often killed unexpectedly.
        If you want to detect a failure of trials, please use the heartbeat
        mechanism. Set ``heartbeat_interval``, ``grace_period``, and ``failed_trial_callback``
        appropriately according to your use case. For more details, please refer to the
        :ref:`tutorial <heartbeat_monitoring>` and `Example page
        <https://github.com/optuna/optuna-examples/blob/main/pytorch/pytorch_checkpoint.py>`_.

    .. seealso::
        You can use :class:`~optuna.storages.RetryFailedTrialCallback` to automatically retry
        failed trials detected by heartbeat.

    """

    def __init__(
        self,
        url: str,
        engine_kwargs: Optional[Dict[str, Any]] = None,
        skip_compatibility_check: bool = False,
        *,
        heartbeat_interval: Optional[int] = None,
        grace_period: Optional[int] = None,
        failed_trial_callback: Optional[Callable[["optuna.Study", FrozenTrial], None]] = None,
        skip_table_creation: bool = False,
    ) -> None:

        self.engine_kwargs = engine_kwargs or {}
        self.url = self._fill_storage_url_template(url)
        self.skip_compatibility_check = skip_compatibility_check
        if heartbeat_interval is not None and heartbeat_interval <= 0:
            raise ValueError("The value of `heartbeat_interval` should be a positive integer.")
        if grace_period is not None and grace_period <= 0:
            raise ValueError("The value of `grace_period` should be a positive integer.")
        self.heartbeat_interval = heartbeat_interval
        self.grace_period = grace_period
        self.failed_trial_callback = failed_trial_callback

        self._set_default_engine_kwargs_for_mysql(url, self.engine_kwargs)

        try:
            self.engine = sqlalchemy.engine.create_engine(self.url, **self.engine_kwargs)
        except ImportError as e:
            raise ImportError(
                "Failed to import DB access module for the specified storage URL. "
                "Please install appropriate one."
            ) from e

        self.scoped_session = sqlalchemy_orm.scoped_session(
            sqlalchemy_orm.sessionmaker(bind=self.engine)
        )
        if not skip_table_creation:
            models.BaseModel.metadata.create_all(self.engine)

        self._version_manager = _VersionManager(self.url, self.engine, self.scoped_session)
        if not skip_compatibility_check:
            self._version_manager.check_table_schema_compatibility()

    def __getstate__(self) -> Dict[Any, Any]:

        state = self.__dict__.copy()
        del state["scoped_session"]
        del state["engine"]
        del state["_version_manager"]
        return state

    def __setstate__(self, state: Dict[Any, Any]) -> None:

        self.__dict__.update(state)
        try:
            self.engine = sqlalchemy.engine.create_engine(self.url, **self.engine_kwargs)
        except ImportError as e:
            raise ImportError(
                "Failed to import DB access module for the specified storage URL. "
                "Please install appropriate one."
            ) from e

        self.scoped_session = sqlalchemy_orm.scoped_session(
            sqlalchemy_orm.sessionmaker(bind=self.engine)
        )
        models.BaseModel.metadata.create_all(self.engine)
        self._version_manager = _VersionManager(self.url, self.engine, self.scoped_session)
        if not self.skip_compatibility_check:
            self._version_manager.check_table_schema_compatibility()

    def create_new_study(self, study_name: Optional[str] = None) -> int:

        try:
            with _create_scoped_session(self.scoped_session) as session:
                if study_name is None:
                    study_name = self._create_unique_study_name(session)

                direction = models.StudyDirectionModel(
                    direction=StudyDirection.NOT_SET, objective=0
                )
                study = models.StudyModel(study_name=study_name, directions=[direction])
                session.add(study)
        except sqlalchemy_exc.IntegrityError:
            raise optuna.exceptions.DuplicatedStudyError(
                "Another study with name '{}' already exists. "
                "Please specify a different name, or reuse the existing one "
                "by setting `load_if_exists` (for Python API) or "
                "`--skip-if-exists` flag (for CLI).".format(study_name)
            )

        _logger.info("A new study created in RDB with name: {}".format(study_name))

        return self.get_study_id_from_name(study_name)

    def delete_study(self, study_id: int) -> None:

        with _create_scoped_session(self.scoped_session, True) as session:
            study = models.StudyModel.find_or_raise_by_id(study_id, session)
            session.delete(study)

    @staticmethod
    def _create_unique_study_name(session: "sqlalchemy_orm.Session") -> str:

        while True:
            study_uuid = str(uuid.uuid4())
            study_name = DEFAULT_STUDY_NAME_PREFIX + study_uuid
            study = models.StudyModel.find_by_name(study_name, session)
            if study is None:
                break

        return study_name

    # TODO(sano): Prevent simultaneously setting different direction in distributed environments.
    def set_study_directions(self, study_id: int, directions: Sequence[StudyDirection]) -> None:

        with _create_scoped_session(self.scoped_session) as session:
            study = models.StudyModel.find_or_raise_by_id(study_id, session)
            directions = list(directions)
            current_directions = [
                d.direction for d in models.StudyDirectionModel.where_study_id(study_id, session)
            ]
            if (
                len(current_directions) > 0
                and current_directions[0] != StudyDirection.NOT_SET
                and current_directions != directions
            ):
                raise ValueError(
                    "Cannot overwrite study direction from {} to {}.".format(
                        current_directions, directions
                    )
                )

            for objective, d in enumerate(directions):
                direction_model = models.StudyDirectionModel.find_by_study_and_objective(
                    study, objective, session
                )
                if direction_model is None:
                    direction_model = models.StudyDirectionModel(
                        study_id=study_id, objective=objective, direction=d
                    )
                    session.add(direction_model)
                else:
                    direction_model.direction = d

    def set_study_user_attr(self, study_id: int, key: str, value: Any) -> None:

        with _create_scoped_session(self.scoped_session, True) as session:
            study = models.StudyModel.find_or_raise_by_id(study_id, session)
            attribute = models.StudyUserAttributeModel.find_by_study_and_key(study, key, session)
            if attribute is None:
                attribute = models.StudyUserAttributeModel(
                    study_id=study_id, key=key, value_json=json.dumps(value)
                )
                session.add(attribute)
            else:
                attribute.value_json = json.dumps(value)

    def set_study_system_attr(self, study_id: int, key: str, value: Any) -> None:

        with _create_scoped_session(self.scoped_session, True) as session:
            study = models.StudyModel.find_or_raise_by_id(study_id, session)
            attribute = models.StudySystemAttributeModel.find_by_study_and_key(study, key, session)
            if attribute is None:
                attribute = models.StudySystemAttributeModel(
                    study_id=study_id, key=key, value_json=json.dumps(value)
                )
                session.add(attribute)
            else:
                attribute.value_json = json.dumps(value)

    def get_study_id_from_name(self, study_name: str) -> int:

        with _create_scoped_session(self.scoped_session) as session:
            study = models.StudyModel.find_or_raise_by_name(study_name, session)
            study_id = study.study_id

        return study_id

    def get_study_name_from_id(self, study_id: int) -> str:

        with _create_scoped_session(self.scoped_session) as session:
            study = models.StudyModel.find_or_raise_by_id(study_id, session)
            study_name = study.study_name

        return study_name

    def get_study_directions(self, study_id: int) -> List[StudyDirection]:

        with _create_scoped_session(self.scoped_session) as session:
            study = models.StudyModel.find_or_raise_by_id(study_id, session)
            directions = [d.direction for d in study.directions]

        return directions

    def get_study_user_attrs(self, study_id: int) -> Dict[str, Any]:

        with _create_scoped_session(self.scoped_session) as session:
            # Ensure that that study exists.
            models.StudyModel.find_or_raise_by_id(study_id, session)
            attributes = models.StudyUserAttributeModel.where_study_id(study_id, session)
            user_attrs = {attr.key: json.loads(attr.value_json) for attr in attributes}

        return user_attrs

    def get_study_system_attrs(self, study_id: int) -> Dict[str, Any]:

        with _create_scoped_session(self.scoped_session) as session:
            # Ensure that that study exists.
            models.StudyModel.find_or_raise_by_id(study_id, session)
            attributes = models.StudySystemAttributeModel.where_study_id(study_id, session)
            system_attrs = {attr.key: json.loads(attr.value_json) for attr in attributes}

        return system_attrs

    def get_trial_user_attrs(self, trial_id: int) -> Dict[str, Any]:

        with _create_scoped_session(self.scoped_session) as session:
            # Ensure trial exists.
            models.TrialModel.find_or_raise_by_id(trial_id, session)

            attributes = models.TrialUserAttributeModel.where_trial_id(trial_id, session)
            user_attrs = {attr.key: json.loads(attr.value_json) for attr in attributes}

        return user_attrs

    def get_trial_system_attrs(self, trial_id: int) -> Dict[str, Any]:

        with _create_scoped_session(self.scoped_session) as session:
            # Ensure trial exists.
            models.TrialModel.find_or_raise_by_id(trial_id, session)

            attributes = models.TrialSystemAttributeModel.where_trial_id(trial_id, session)
            system_attrs = {attr.key: json.loads(attr.value_json) for attr in attributes}

        return system_attrs

    def get_all_study_summaries(self, include_best_trial: bool) -> List[StudySummary]:

        with _create_scoped_session(self.scoped_session) as session:
            summarized_trial = (
                session.query(
                    models.TrialModel.study_id,
                    sqlalchemy_sql_functions.min(models.TrialModel.datetime_start).label(
                        "datetime_start"
                    ),
                    sqlalchemy_sql_functions.count(models.TrialModel.trial_id).label("n_trial"),
                )
                .group_by(models.TrialModel.study_id)
                .with_labels()
                .subquery()
            )
            study_summary_stmt = session.query(
                models.StudyModel.study_id,
                models.StudyModel.study_name,
                summarized_trial.c.datetime_start,
                sqlalchemy_sql_functions.coalesce(summarized_trial.c.n_trial, 0).label("n_trial"),
            ).select_from(sqlalchemy_orm.outerjoin(models.StudyModel, summarized_trial))

            study_summary = study_summary_stmt.all()

            _directions = defaultdict(list)
            for direction_model in session.query(models.StudyDirectionModel).all():
                _directions[direction_model.study_id].append(direction_model.direction)

            _user_attrs = defaultdict(list)
            for attribute_model in session.query(models.StudyUserAttributeModel).all():
                _user_attrs[attribute_model.study_id].append(attribute_model)

            _system_attrs = defaultdict(list)
            for attribute_model in session.query(models.StudySystemAttributeModel).all():
                _system_attrs[attribute_model.study_id].append(attribute_model)

            study_summaries = []
            for study in study_summary:
                directions = _directions[study.study_id]
                best_trial_frozen: Optional[FrozenTrial] = None
                if include_best_trial:
                    best_trial: Optional[models.TrialModel] = None
                    try:
                        if len(directions) > 1:
                            raise ValueError
                        elif directions[0] == StudyDirection.MAXIMIZE:
                            best_trial = models.TrialModel.find_max_value_trial(
                                study.study_id, 0, session
                            )
                        else:
                            best_trial = models.TrialModel.find_min_value_trial(
                                study.study_id, 0, session
                            )
                    except ValueError:
                        best_trial_frozen = None
                    if best_trial:
                        value = models.TrialValueModel.find_by_trial_and_objective(
                            best_trial, 0, session
                        )
                        assert value
                        params = (
                            session.query(
                                models.TrialParamModel.param_name,
                                models.TrialParamModel.param_value,
                                models.TrialParamModel.distribution_json,
                            )
                            .filter(models.TrialParamModel.trial_id == best_trial.trial_id)
                            .all()
                        )
                        param_dict = {}
                        param_distributions = {}
                        for param in params:
                            distribution = distributions.json_to_distribution(
                                param.distribution_json
                            )
                            param_dict[param.param_name] = distribution.to_external_repr(
                                param.param_value
                            )
                            param_distributions[param.param_name] = distribution
                        user_attrs = models.TrialUserAttributeModel.where_trial_id(
                            best_trial.trial_id, session
                        )
                        system_attrs = models.TrialSystemAttributeModel.where_trial_id(
                            best_trial.trial_id, session
                        )
                        intermediate = models.TrialIntermediateValueModel.where_trial_id(
                            best_trial.trial_id, session
                        )
                        best_trial_frozen = FrozenTrial(
                            best_trial.number,
                            TrialState.COMPLETE,
                            TrialValueModel.stored_repr_to_value(value.value, value.value_type),
                            best_trial.datetime_start,
                            best_trial.datetime_complete,
                            param_dict,
                            param_distributions,
                            {i.key: json.loads(i.value_json) for i in user_attrs},
                            {i.key: json.loads(i.value_json) for i in system_attrs},
                            {
                                value.step: models.TrialIntermediateValueModel.stored_repr_to_intermediate_value(  # noqa: E501
                                    value.intermediate_value, value.intermediate_value_type
                                )
                                for value in intermediate
                            },
                            best_trial.trial_id,
                        )
                user_attrs = _user_attrs.get(study.study_id, [])
                system_attrs = _system_attrs.get(study.study_id, [])
                study_summaries.append(
                    StudySummary(
                        study_name=study.study_name,
                        direction=None,
                        directions=directions,
                        best_trial=best_trial_frozen,
                        user_attrs={i.key: json.loads(i.value_json) for i in user_attrs},
                        system_attrs={i.key: json.loads(i.value_json) for i in system_attrs},
                        n_trials=study.n_trial,
                        datetime_start=study.datetime_start,
                        study_id=study.study_id,
                    )
                )

        return study_summaries

    def create_new_trial(self, study_id: int, template_trial: Optional[FrozenTrial] = None) -> int:

        return self._create_new_trial(study_id, template_trial)._trial_id

    def _create_new_trial(
        self, study_id: int, template_trial: Optional[FrozenTrial] = None
    ) -> FrozenTrial:
        """Create a new trial and returns a :class:`~optuna.trial.FrozenTrial`.

        Args:
            study_id:
                Study id.
            template_trial:
                A :class:`~optuna.trial.FrozenTrial` with default values for trial attributes.

        Returns:
            A :class:`~optuna.trial.FrozenTrial` instance.

        """

        # Retry a couple of times. Deadlocks may occur in distributed environments.
        n_retries = 0
        with _create_scoped_session(self.scoped_session) as session:
            while True:
                try:
                    # Ensure that that study exists.
                    #
                    # Locking within a study is necessary since the creation of a trial is not an
                    # atomic operation. More precisely, the trial number computed in
                    # `_get_prepared_new_trial` is prone to race conditions without this lock.
                    models.StudyModel.find_or_raise_by_id(study_id, session, for_update=True)

                    trial = self._get_prepared_new_trial(study_id, template_trial, session)
                    break  # Successfully created trial.
                except sqlalchemy_exc.OperationalError:
                    if n_retries > 2:
                        raise

            n_retries += 1

            if template_trial:
                frozen = copy.deepcopy(template_trial)
                frozen.number = trial.number
                frozen.datetime_start = trial.datetime_start
                frozen._trial_id = trial.trial_id
            else:
                frozen = FrozenTrial(
                    number=trial.number,
                    state=trial.state,
                    value=None,
                    values=None,
                    datetime_start=trial.datetime_start,
                    datetime_complete=None,
                    params={},
                    distributions={},
                    user_attrs={},
                    system_attrs={},
                    intermediate_values={},
                    trial_id=trial.trial_id,
                )

            return frozen

    def _get_prepared_new_trial(
        self,
        study_id: int,
        template_trial: Optional[FrozenTrial],
        session: "sqlalchemy_orm.Session",
    ) -> "models.TrialModel":
        if template_trial is None:
            trial = models.TrialModel(
                study_id=study_id,
                number=None,
                state=TrialState.RUNNING,
                datetime_start=datetime.now(),
            )
        else:
            # Because only `RUNNING` trials can be updated,
            # we temporarily set the state of the new trial to `RUNNING`.
            # After all fields of the trial have been updated,
            # the state is set to `template_trial.state`.
            temp_state = TrialState.RUNNING

            trial = models.TrialModel(
                study_id=study_id,
                number=None,
                state=temp_state,
                datetime_start=template_trial.datetime_start,
                datetime_complete=template_trial.datetime_complete,
            )

        session.add(trial)

        # Flush the session cache to reflect the above addition operation to
        # the current RDB transaction.
        #
        # Without flushing, the following operations (e.g, `_set_trial_param_without_commit`)
        # will fail because the target trial doesn't exist in the storage yet.
        session.flush()

        if template_trial is not None:
            if template_trial.values is not None and len(template_trial.values) > 1:
                for objective, value in enumerate(template_trial.values):
                    self._set_trial_value_without_commit(session, trial.trial_id, objective, value)
            elif template_trial.value is not None:
                self._set_trial_value_without_commit(
                    session, trial.trial_id, 0, template_trial.value
                )

            for param_name, param_value in template_trial.params.items():
                distribution = template_trial.distributions[param_name]
                param_value_in_internal_repr = distribution.to_internal_repr(param_value)
                self._set_trial_param_without_commit(
                    session, trial.trial_id, param_name, param_value_in_internal_repr, distribution
                )

            for key, value in template_trial.user_attrs.items():
                self._set_trial_user_attr_without_commit(session, trial.trial_id, key, value)

            for key, value in template_trial.system_attrs.items():
                self._set_trial_system_attr_without_commit(session, trial.trial_id, key, value)

            for step, intermediate_value in template_trial.intermediate_values.items():
                self._set_trial_intermediate_value_without_commit(
                    session, trial.trial_id, step, intermediate_value
                )

            trial.state = template_trial.state

        trial.number = trial.count_past_trials(session)
        session.add(trial)

        return trial

    @deprecated_func(
        "3.0.0",
        "5.0.0",
        text="Use :func:`~optuna.storages.RDBStorage.set_trial_state_values` instead.",
    )
    def set_trial_state(self, trial_id: int, state: TrialState) -> bool:

        try:
            with _create_scoped_session(self.scoped_session) as session:
                trial = models.TrialModel.find_or_raise_by_id(trial_id, session, for_update=True)
                self.check_trial_is_updatable(trial_id, trial.state)

                if state == TrialState.RUNNING and trial.state != TrialState.WAITING:
                    return False

                trial.state = state

                if state == TrialState.RUNNING:
                    trial.datetime_start = datetime.now()

                if state.is_finished():
                    trial.datetime_complete = datetime.now()
        except sqlalchemy_exc.IntegrityError:
            return False
        return True

    def set_trial_param(
        self,
        trial_id: int,
        param_name: str,
        param_value_internal: float,
        distribution: distributions.BaseDistribution,
    ) -> None:

        with _create_scoped_session(self.scoped_session, True) as session:
            self._set_trial_param_without_commit(
                session, trial_id, param_name, param_value_internal, distribution
            )

    def _set_trial_param_without_commit(
        self,
        session: "sqlalchemy_orm.Session",
        trial_id: int,
        param_name: str,
        param_value_internal: float,
        distribution: distributions.BaseDistribution,
    ) -> None:

        trial = models.TrialModel.find_or_raise_by_id(trial_id, session)
        self.check_trial_is_updatable(trial_id, trial.state)

        trial_param = models.TrialParamModel.find_by_trial_and_param_name(
            trial, param_name, session
        )

        if trial_param is not None:
            # Raise error in case distribution is incompatible.
            distributions.check_distribution_compatibility(
                distributions.json_to_distribution(trial_param.distribution_json), distribution
            )

            trial_param.param_value = param_value_internal
            trial_param.distribution_json = distributions.distribution_to_json(distribution)
        else:
            trial_param = models.TrialParamModel(
                trial_id=trial_id,
                param_name=param_name,
                param_value=param_value_internal,
                distribution_json=distributions.distribution_to_json(distribution),
            )

            trial_param.check_and_add(session)

    def _check_and_set_param_distribution(
        self,
        study_id: int,
        trial_id: int,
        param_name: str,
        param_value_internal: float,
        distribution: distributions.BaseDistribution,
    ) -> None:

        with _create_scoped_session(self.scoped_session) as session:
            # Acquire lock.
            #
            # Assume that study exists.
            models.StudyModel.find_or_raise_by_id(study_id, session, for_update=True)

            models.TrialParamModel(
                trial_id=trial_id,
                param_name=param_name,
                param_value=param_value_internal,
                distribution_json=distributions.distribution_to_json(distribution),
            ).check_and_add(session)

    def get_trial_param(self, trial_id: int, param_name: str) -> float:

        with _create_scoped_session(self.scoped_session) as session:
            trial = models.TrialModel.find_or_raise_by_id(trial_id, session)
            trial_param = models.TrialParamModel.find_or_raise_by_trial_and_param_name(
                trial, param_name, session
            )
            param_value = trial_param.param_value

        return param_value

<<<<<<< HEAD
    @staticmethod
    def _ensure_not_nan(value: float) -> Optional[float]:
        if np.isnan(value):
            return None
        else:
            return value

    @staticmethod
    def _ensure_numerical_limit(value: float) -> float:
        # TODO(c-bata): Remove this method after fixing inf/-inf handling of trial.values.

        # Max and min trial values that can be stored are limited by
        # dialect. Most limiting one is MySQL which in current data
        # model will store floats as single precision (32 bit).
        # There is no support for +inf and -inf in this dialect.
        return float(np.clip(value, _RDB_MIN_FLOAT, _RDB_MAX_FLOAT))

    @staticmethod
    def _lift_numerical_limit(value: Optional[float]) -> float:
        # TODO(c-bata): Remove this method after fixing inf/-inf handling of trial.values.

        # Floats can't be compared for equality because they are
        # approximate and not stored as exact values.
        # https://dev.mysql.com/doc/refman/8.0/en/problems-with-float.html
        if value is None:
            return float("nan")
        elif np.isclose(value, _RDB_MIN_FLOAT) or np.isclose(value, _RDB_MAX_FLOAT):
            return float(np.sign(value) * float("inf"))
        return value

    @staticmethod
    def _to_intermediate_value_from_sqlalchemy_model(
        intermediate_value_model: models.TrialIntermediateValueModel,
    ) -> float:
        value_type = intermediate_value_model.intermediate_value_type
        if value_type == models.TrialIntermediateValueModel.FloatTypeEnum.FINITE_OR_NAN:
            if intermediate_value_model.intermediate_value is None:
                return float("nan")
            else:
                return intermediate_value_model.intermediate_value
        if value_type == models.TrialIntermediateValueModel.FloatTypeEnum.INF_POS:
            return float("inf")
        if value_type == models.TrialIntermediateValueModel.FloatTypeEnum.INF_NEG:
            return float("-inf")
        assert False, "Must not reach here"

    @deprecated_func(
=======
    @deprecated(
>>>>>>> 294f6a90
        "3.0.0",
        "5.0.0",
        text="Use :func:`~optuna.storages.RDBStorage.set_trial_state_values` instead.",
    )
    def set_trial_values(self, trial_id: int, values: Sequence[float]) -> None:

        with _create_scoped_session(self.scoped_session) as session:
            trial = models.TrialModel.find_or_raise_by_id(trial_id, session)
            self.check_trial_is_updatable(trial_id, trial.state)
            for objective, v in enumerate(values):
                self._set_trial_value_without_commit(session, trial_id, objective, v)

    def set_trial_state_values(
        self, trial_id: int, state: TrialState, values: Optional[Sequence[float]] = None
    ) -> bool:

        try:
            with _create_scoped_session(self.scoped_session) as session:
                trial = models.TrialModel.find_or_raise_by_id(trial_id, session, for_update=True)
                self.check_trial_is_updatable(trial_id, trial.state)

                if values is not None:
                    for objective, v in enumerate(values):
                        self._set_trial_value_without_commit(session, trial_id, objective, v)

                if state == TrialState.RUNNING and trial.state != TrialState.WAITING:
                    return False

                trial.state = state

                if state == TrialState.RUNNING:
                    trial.datetime_start = datetime.now()

                if state.is_finished():
                    trial.datetime_complete = datetime.now()
        except sqlalchemy_exc.IntegrityError:
            return False
        return True

    def _set_trial_value_without_commit(
        self, session: "sqlalchemy_orm.Session", trial_id: int, objective: int, value: float
    ) -> None:

        trial = models.TrialModel.find_or_raise_by_id(trial_id, session)
        self.check_trial_is_updatable(trial_id, trial.state)
        stored_value, value_type = TrialValueModel.value_to_stored_repr(value)

        trial_value = models.TrialValueModel.find_by_trial_and_objective(trial, objective, session)
        if trial_value is None:
            trial_value = models.TrialValueModel(
                trial_id=trial_id, objective=objective, value=stored_value, value_type=value_type
            )
            session.add(trial_value)
        else:
            trial_value.value = stored_value
            trial_value.value_type = value_type

    def set_trial_intermediate_value(
        self, trial_id: int, step: int, intermediate_value: float
    ) -> None:

        with _create_scoped_session(self.scoped_session, True) as session:
            self._set_trial_intermediate_value_without_commit(
                session, trial_id, step, intermediate_value
            )

    def _set_trial_intermediate_value_without_commit(
        self,
        session: "sqlalchemy_orm.Session",
        trial_id: int,
        step: int,
        intermediate_value: float,
    ) -> None:

        trial = models.TrialModel.find_or_raise_by_id(trial_id, session)
        self.check_trial_is_updatable(trial_id, trial.state)

        (
            stored_value,
            value_type,
        ) = models.TrialIntermediateValueModel.intermediate_value_to_stored_repr(
            intermediate_value
        )
        trial_intermediate_value = models.TrialIntermediateValueModel.find_by_trial_and_step(
            trial, step, session
        )
        if trial_intermediate_value is None:
            trial_intermediate_value = models.TrialIntermediateValueModel(
                trial_id=trial_id,
                step=step,
                intermediate_value=stored_value,
                intermediate_value_type=value_type,
            )
            session.add(trial_intermediate_value)
        else:
            trial_intermediate_value.intermediate_value = stored_value
            trial_intermediate_value.intermediate_value_type = value_type

    def set_trial_user_attr(self, trial_id: int, key: str, value: Any) -> None:

        with _create_scoped_session(self.scoped_session, True) as session:
            self._set_trial_user_attr_without_commit(session, trial_id, key, value)

    def _set_trial_user_attr_without_commit(
        self, session: "sqlalchemy_orm.Session", trial_id: int, key: str, value: Any
    ) -> None:

        trial = models.TrialModel.find_or_raise_by_id(trial_id, session)
        self.check_trial_is_updatable(trial_id, trial.state)

        attribute = models.TrialUserAttributeModel.find_by_trial_and_key(trial, key, session)
        if attribute is None:
            attribute = models.TrialUserAttributeModel(
                trial_id=trial_id, key=key, value_json=json.dumps(value)
            )
            session.add(attribute)
        else:
            attribute.value_json = json.dumps(value)

    def set_trial_system_attr(self, trial_id: int, key: str, value: Any) -> None:

        with _create_scoped_session(self.scoped_session, True) as session:
            self._set_trial_system_attr_without_commit(session, trial_id, key, value)

    def _set_trial_system_attr_without_commit(
        self, session: "sqlalchemy_orm.Session", trial_id: int, key: str, value: Any
    ) -> None:

        trial = models.TrialModel.find_or_raise_by_id(trial_id, session)
        self.check_trial_is_updatable(trial_id, trial.state)

        attribute = models.TrialSystemAttributeModel.find_by_trial_and_key(trial, key, session)
        if attribute is None:
            attribute = models.TrialSystemAttributeModel(
                trial_id=trial_id, key=key, value_json=json.dumps(value)
            )
            session.add(attribute)
        else:
            attribute.value_json = json.dumps(value)

    def get_trial_id_from_study_id_trial_number(self, study_id: int, trial_number: int) -> int:

        with _create_scoped_session(self.scoped_session) as session:
            trial_id = (
                session.query(models.TrialModel.trial_id)
                .filter(
                    models.TrialModel.number == trial_number,
                    models.TrialModel.study_id == study_id,
                )
                .one_or_none()
            )
            if trial_id is None:
                raise KeyError(
                    "No trial with trial number {} exists in study with study_id {}.".format(
                        trial_number, study_id
                    )
                )
            return trial_id[0]

    def get_trial(self, trial_id: int) -> FrozenTrial:

        with _create_scoped_session(self.scoped_session) as session:
            trial_model = models.TrialModel.find_or_raise_by_id(trial_id, session)
            frozen_trial = self._build_frozen_trial_from_trial_model(trial_model)

        return frozen_trial

    def get_all_trials(
        self,
        study_id: int,
        deepcopy: bool = True,
        states: Optional[Container[TrialState]] = None,
    ) -> List[FrozenTrial]:

        trials = self._get_trials(study_id, states, set())

        return copy.deepcopy(trials) if deepcopy else trials

    def _get_trials(
        self,
        study_id: int,
        states: Optional[Container[TrialState]],
        excluded_trial_ids: Set[int],
    ) -> List[FrozenTrial]:

        with _create_scoped_session(self.scoped_session) as session:
            # Ensure that the study exists.
            models.StudyModel.find_or_raise_by_id(study_id, session)
            query = session.query(models.TrialModel.trial_id).filter(
                models.TrialModel.study_id == study_id
            )

            if states is not None:
                query = query.filter(models.TrialModel.state.in_(states))

            trial_ids = query.all()

            trial_ids = set(
                trial_id_tuple[0]
                for trial_id_tuple in trial_ids
                if trial_id_tuple[0] not in excluded_trial_ids
            )
            try:
                trial_models = (
                    session.query(models.TrialModel)
                    .options(sqlalchemy_orm.selectinload(models.TrialModel.params))
                    .options(sqlalchemy_orm.selectinload(models.TrialModel.values))
                    .options(sqlalchemy_orm.selectinload(models.TrialModel.user_attributes))
                    .options(sqlalchemy_orm.selectinload(models.TrialModel.system_attributes))
                    .options(sqlalchemy_orm.selectinload(models.TrialModel.intermediate_values))
                    .filter(
                        models.TrialModel.trial_id.in_(trial_ids),
                        models.TrialModel.study_id == study_id,
                    )
                    .all()
                )
            except sqlalchemy_exc.OperationalError as e:
                # Likely exceeding the number of maximum allowed variables using IN.
                # This number differ between database dialects. For SQLite for instance, see
                # https://www.sqlite.org/limits.html and the section describing
                # SQLITE_MAX_VARIABLE_NUMBER.

                _logger.warning(
                    "Caught an error from sqlalchemy: {}. Falling back to a slower alternative. "
                    "".format(str(e))
                )

                trial_models = (
                    session.query(models.TrialModel)
                    .options(sqlalchemy_orm.selectinload(models.TrialModel.params))
                    .options(sqlalchemy_orm.selectinload(models.TrialModel.values))
                    .options(sqlalchemy_orm.selectinload(models.TrialModel.user_attributes))
                    .options(sqlalchemy_orm.selectinload(models.TrialModel.system_attributes))
                    .options(sqlalchemy_orm.selectinload(models.TrialModel.intermediate_values))
                    .filter(models.TrialModel.study_id == study_id)
                    .all()
                )
                trial_models = [t for t in trial_models if t.trial_id in trial_ids]

            trials = [self._build_frozen_trial_from_trial_model(trial) for trial in trial_models]

        return trials

    def _build_frozen_trial_from_trial_model(self, trial: "models.TrialModel") -> FrozenTrial:

        values: Optional[List[float]]
        if trial.values:
            values = [0 for _ in trial.values]
            for value_model in trial.values:
                values[value_model.objective] = TrialValueModel.stored_repr_to_value(
                    value_model.value, value_model.value_type
                )
        else:
            values = None

        return FrozenTrial(
            number=trial.number,
            state=trial.state,
            value=None,
            values=values,
            datetime_start=trial.datetime_start,
            datetime_complete=trial.datetime_complete,
            params={
                p.param_name: distributions.json_to_distribution(
                    p.distribution_json
                ).to_external_repr(p.param_value)
                for p in trial.params
            },
            distributions={
                p.param_name: distributions.json_to_distribution(p.distribution_json)
                for p in trial.params
            },
            user_attrs={attr.key: json.loads(attr.value_json) for attr in trial.user_attributes},
            system_attrs={
                attr.key: json.loads(attr.value_json) for attr in trial.system_attributes
            },
            intermediate_values={
                v.step: models.TrialIntermediateValueModel.stored_repr_to_intermediate_value(
                    v.intermediate_value, v.intermediate_value_type
                )
                for v in trial.intermediate_values
            },
            trial_id=trial.trial_id,
        )

    def get_best_trial(self, study_id: int) -> FrozenTrial:

        with _create_scoped_session(self.scoped_session) as session:
            _directions = self.get_study_directions(study_id)
            if len(_directions) > 1:
                raise RuntimeError(
                    "Best trial can be obtained only for single-objective optimization."
                )
            direction = _directions[0]

            if direction == StudyDirection.MAXIMIZE:
                trial = models.TrialModel.find_max_value_trial(study_id, 0, session)
            else:
                trial = models.TrialModel.find_min_value_trial(study_id, 0, session)
            trial_id = trial.trial_id

        return self.get_trial(trial_id)

    def read_trials_from_remote_storage(self, study_id: int) -> None:
        # Make sure that the given study exists.
        with _create_scoped_session(self.scoped_session) as session:
            models.StudyModel.find_or_raise_by_id(study_id, session)

    @staticmethod
    def _set_default_engine_kwargs_for_mysql(url: str, engine_kwargs: Dict[str, Any]) -> None:

        # Skip if RDB is not MySQL.
        if not url.startswith("mysql"):
            return

        # Do not overwrite value.
        if "pool_pre_ping" in engine_kwargs:
            return

        # If True, the connection pool checks liveness of connections at every checkout.
        # Without this option, trials that take longer than `wait_timeout` may cause connection
        # errors. For further details, please refer to the following document:
        # https://docs.sqlalchemy.org/en/13/core/pooling.html#pool-disconnects-pessimistic
        engine_kwargs["pool_pre_ping"] = True
        _logger.debug("pool_pre_ping=True was set to engine_kwargs to prevent connection timeout.")

    @staticmethod
    def _fill_storage_url_template(template: str) -> str:

        return template.format(SCHEMA_VERSION=models.SCHEMA_VERSION)

    def remove_session(self) -> None:
        """Removes the current session.

        A session is stored in SQLAlchemy's ThreadLocalRegistry for each thread. This method
        closes and removes the session which is associated to the current thread. Particularly,
        under multi-thread use cases, it is important to call this method *from each thread*.
        Otherwise, all sessions and their associated DB connections are destructed by a thread
        that occasionally invoked the garbage collector. By default, it is not allowed to touch
        a SQLite connection from threads other than the thread that created the connection.
        Therefore, we need to explicitly close the connection from each thread.

        """

        self.scoped_session.remove()

    def upgrade(self) -> None:
        """Upgrade the storage schema."""

        self._version_manager.upgrade()

    def get_current_version(self) -> str:
        """Return the schema version currently used by this storage."""

        return self._version_manager.get_current_version()

    def get_head_version(self) -> str:
        """Return the latest schema version."""

        return self._version_manager.get_head_version()

    def get_all_versions(self) -> List[str]:
        """Return the schema version list."""

        return self._version_manager.get_all_versions()

    def record_heartbeat(self, trial_id: int) -> None:
        with _create_scoped_session(self.scoped_session, True) as session:
            heartbeat = models.TrialHeartbeatModel.where_trial_id(trial_id, session)
            if heartbeat is None:
                heartbeat = models.TrialHeartbeatModel(trial_id=trial_id)
                session.add(heartbeat)
            else:
                heartbeat.heartbeat = session.execute(sqlalchemy.func.now()).scalar()

    @deprecated_func(
        "3.0.0",
        "5.0.0",
        text="Use :func:`~optuna.storages.fail_stale_trials` instead.",
    )
    def fail_stale_trials(self, study_id: int) -> List[int]:
        stale_trial_ids = self._get_stale_trial_ids(study_id)
        confirmed_stale_trial_ids = []

        for trial_id in stale_trial_ids:
            if self.set_trial_state_values(trial_id, state=TrialState.FAIL):
                confirmed_stale_trial_ids.append(trial_id)

        return confirmed_stale_trial_ids

    def _get_stale_trial_ids(self, study_id: int) -> List[int]:
        assert self.heartbeat_interval is not None
        if self.grace_period is None:
            grace_period = 2 * self.heartbeat_interval
        else:
            grace_period = self.grace_period
        stale_trial_ids = []

        with _create_scoped_session(self.scoped_session, True) as session:
            current_heartbeat = session.execute(sqlalchemy.func.now()).scalar()
            # Added the following line to prevent mixing of timezone-aware and timezone-naive
            # `datetime` in PostgreSQL. See
            # https://github.com/optuna/optuna/pull/2190#issuecomment-766605088 for details
            current_heartbeat = current_heartbeat.replace(tzinfo=None)

            running_trials = (
                session.query(models.TrialModel)
                .options(sqlalchemy_orm.selectinload(models.TrialModel.heartbeats))
                .filter(models.TrialModel.state == TrialState.RUNNING)
                .filter(models.TrialModel.study_id == study_id)
                .all()
            )
            for trial in running_trials:
                if len(trial.heartbeats) == 0:
                    continue
                assert len(trial.heartbeats) == 1
                heartbeat = trial.heartbeats[0].heartbeat
                if (current_heartbeat - heartbeat).seconds > grace_period:
                    stale_trial_ids.append(trial.trial_id)

        return stale_trial_ids

    def get_heartbeat_interval(self) -> Optional[int]:

        return self.heartbeat_interval

    def get_failed_trial_callback(self) -> Optional[Callable[["optuna.Study", FrozenTrial], None]]:

        return self.failed_trial_callback


class _VersionManager(object):
    def __init__(
        self,
        url: str,
        engine: "sqlalchemy.engine.Engine",
        scoped_session: "sqlalchemy_orm.scoped_session",
    ) -> None:

        self.url = url
        self.engine = engine
        self.scoped_session = scoped_session
        self._init_version_info_model()
        self._init_alembic()

    def _init_version_info_model(self) -> None:

        with _create_scoped_session(self.scoped_session, True) as session:
            version_info = models.VersionInfoModel.find(session)
            if version_info is not None:
                return

            version_info = models.VersionInfoModel(
                schema_version=models.SCHEMA_VERSION,
                library_version=version.__version__,
            )
            session.add(version_info)

    def _init_alembic(self) -> None:

        logging.getLogger("alembic").setLevel(logging.WARN)

        context = alembic_migration.MigrationContext.configure(self.engine.connect())
        is_initialized = context.get_current_revision() is not None

        if is_initialized:
            # The `alembic_version` table already exists and is not empty.
            return

        if self._is_alembic_supported():
            revision = self.get_head_version()
        else:
            # The storage has been created before alembic is introduced.
            revision = self._get_base_version()

        self._set_alembic_revision(revision)

    def _set_alembic_revision(self, revision: str) -> None:

        context = alembic_migration.MigrationContext.configure(self.engine.connect())
        script = self._create_alembic_script()
        context.stamp(script, revision)

    def check_table_schema_compatibility(self) -> None:

        with _create_scoped_session(self.scoped_session) as session:
            # NOTE: After invocation of `_init_version_info_model` method,
            #       it is ensured that a `VersionInfoModel` entry exists.
            version_info = models.VersionInfoModel.find(session)

            assert version_info is not None

            current_version = self.get_current_version()
            head_version = self.get_head_version()
            if current_version == head_version:
                return

            message = (
                "The runtime optuna version {} is no longer compatible with the table schema "
                "(set up by optuna {}). ".format(version.__version__, version_info.library_version)
            )
            known_versions = self.get_all_versions()

        if current_version in known_versions:
            message += (
                "Please execute `$ optuna storage upgrade --storage $STORAGE_URL` "
                "for upgrading the storage."
            )
        else:
            message += (
                "Please try updating optuna to the latest version by `$ pip install -U optuna`."
            )

        raise RuntimeError(message)

    def get_current_version(self) -> str:

        context = alembic_migration.MigrationContext.configure(self.engine.connect())
        version = context.get_current_revision()
        assert version is not None

        return version

    def get_head_version(self) -> str:

        script = self._create_alembic_script()
        current_head = script.get_current_head()
        assert current_head is not None
        return current_head

    def _get_base_version(self) -> str:

        script = self._create_alembic_script()
        base = script.get_base()
        assert base is not None, "There should be exactly one base, i.e. v0.9.0.a."
        return base

    def get_all_versions(self) -> List[str]:

        script = self._create_alembic_script()
        return [r.revision for r in script.walk_revisions()]

    def upgrade(self) -> None:

        config = self._create_alembic_config()
        alembic_command.upgrade(config, "head")

        with _create_scoped_session(self.scoped_session, True) as session:
            version_info = models.VersionInfoModel.find(session)
            assert version_info is not None
            version_info.schema_version = models.SCHEMA_VERSION
            version_info.library_version = version.__version__

    def _is_alembic_supported(self) -> bool:

        with _create_scoped_session(self.scoped_session) as session:
            version_info = models.VersionInfoModel.find(session)

            if version_info is None:
                # `None` means this storage was created just now.
                return True

            return version_info.schema_version == models.SCHEMA_VERSION

    def _create_alembic_script(self) -> "alembic_script.ScriptDirectory":

        config = self._create_alembic_config()
        script = alembic_script.ScriptDirectory.from_config(config)
        return script

    def _create_alembic_config(self) -> "alembic_config.Config":

        alembic_dir = os.path.join(os.path.dirname(__file__), "alembic")

        config = alembic_config.Config(os.path.join(os.path.dirname(__file__), "alembic.ini"))
        config.set_main_option("script_location", escape_alembic_config_value(alembic_dir))
        config.set_main_option("sqlalchemy.url", escape_alembic_config_value(self.url))
        return config


def escape_alembic_config_value(value: str) -> str:

    # We must escape '%' in a value string because the character
    # is regarded as the trigger of variable expansion.
    # Please see the documentation of `configparser.BasicInterpolation` for more details.
    return value.replace("%", "%%")<|MERGE_RESOLUTION|>--- conflicted
+++ resolved
@@ -782,57 +782,7 @@
 
         return param_value
 
-<<<<<<< HEAD
-    @staticmethod
-    def _ensure_not_nan(value: float) -> Optional[float]:
-        if np.isnan(value):
-            return None
-        else:
-            return value
-
-    @staticmethod
-    def _ensure_numerical_limit(value: float) -> float:
-        # TODO(c-bata): Remove this method after fixing inf/-inf handling of trial.values.
-
-        # Max and min trial values that can be stored are limited by
-        # dialect. Most limiting one is MySQL which in current data
-        # model will store floats as single precision (32 bit).
-        # There is no support for +inf and -inf in this dialect.
-        return float(np.clip(value, _RDB_MIN_FLOAT, _RDB_MAX_FLOAT))
-
-    @staticmethod
-    def _lift_numerical_limit(value: Optional[float]) -> float:
-        # TODO(c-bata): Remove this method after fixing inf/-inf handling of trial.values.
-
-        # Floats can't be compared for equality because they are
-        # approximate and not stored as exact values.
-        # https://dev.mysql.com/doc/refman/8.0/en/problems-with-float.html
-        if value is None:
-            return float("nan")
-        elif np.isclose(value, _RDB_MIN_FLOAT) or np.isclose(value, _RDB_MAX_FLOAT):
-            return float(np.sign(value) * float("inf"))
-        return value
-
-    @staticmethod
-    def _to_intermediate_value_from_sqlalchemy_model(
-        intermediate_value_model: models.TrialIntermediateValueModel,
-    ) -> float:
-        value_type = intermediate_value_model.intermediate_value_type
-        if value_type == models.TrialIntermediateValueModel.FloatTypeEnum.FINITE_OR_NAN:
-            if intermediate_value_model.intermediate_value is None:
-                return float("nan")
-            else:
-                return intermediate_value_model.intermediate_value
-        if value_type == models.TrialIntermediateValueModel.FloatTypeEnum.INF_POS:
-            return float("inf")
-        if value_type == models.TrialIntermediateValueModel.FloatTypeEnum.INF_NEG:
-            return float("-inf")
-        assert False, "Must not reach here"
-
     @deprecated_func(
-=======
-    @deprecated(
->>>>>>> 294f6a90
         "3.0.0",
         "5.0.0",
         text="Use :func:`~optuna.storages.RDBStorage.set_trial_state_values` instead.",
