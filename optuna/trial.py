--- conflicted
+++ resolved
@@ -246,18 +246,7 @@
             A suggested float value.
         """
 
-<<<<<<< HEAD
         high = _adjust_discrete_uniform_high(name, low, high, q)
-        discrete = distributions.DiscreteUniformDistribution(low=low, high=high, q=q)
-        return self._suggest(name, discrete)
-=======
-        r = high - low
-
-        if math.fmod(r, q) != 0:
-            high = (r // q) * q + low
-            self.logger.warning('The range of parameter `{}` is not divisible by `q`, and is '
-                                'replaced by [{}, {}].'.format(name, low, high))
-
         distribution = distributions.DiscreteUniformDistribution(low=low, high=high, q=q)
         if low == high:
             param_value_in_internal_repr = distribution.to_internal_repr(low)
@@ -265,7 +254,6 @@
                                                        distribution)
 
         return self._suggest(name, distribution)
->>>>>>> 3c5f09bf
 
     def suggest_int(self, name, low, high):
         # type: (str, int, int) -> int
