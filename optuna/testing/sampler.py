import optuna
from optuna import distributions

if optuna.types.TYPE_CHECKING:
    from typing import Dict  # NOQA
    from typing import Union  # NOQA

    from optuna.distributions import BaseDistribution  # NOQA
    from optuna.structs import FrozenTrial  # NOQA
    from optuna.study import InTrialStudy  # NOQA


class DeterministicRelativeSampler(optuna.samplers.BaseSampler):
    def __init__(self, relative_search_space, relative_params):
        # type: (Dict[str, BaseDistribution], Dict[str, float]) -> None

        self.relative_search_space = relative_search_space
        self.relative_params = relative_params

    def infer_relative_search_space(self, study, trial):
        # type: (InTrialStudy, FrozenTrial) -> Dict[str, BaseDistribution]

        return self.relative_search_space

    def sample_relative(self, study, trial, search_space):
        # type: (InTrialStudy, FrozenTrial, Dict[str, BaseDistribution]) -> Dict[str, float]

        return self.relative_params

    def sample_independent(self, study, trial, param_name, param_distribution):
        # type: (InTrialStudy, FrozenTrial, str, BaseDistribution) -> float

<<<<<<< HEAD
        sampler = optuna.samplers.RandomSampler()
        return sampler.sample_independent(study, trial, param_name, param_distribution)


class FirstTrialOnlyRandomSampler(optuna.samplers.RandomSampler):
    def sample_relative(self, study, trial, search_space):
        # type: (InTrialStudy, FrozenTrial, Dict[str, BaseDistribution]) -> Dict[str, float]

        if len(study.trials) > 1:
            raise RuntimeError("`FirstTrialOnlyRandomSampler` only works on the first trial")

        return super(FirstTrialOnlyRandomSampler, self).sample_relative(study, trial, search_space)

    def sample_independent(self, study, trial, param_name, param_distribution):
        # type: (InTrialStudy, FrozenTrial, str, BaseDistribution) -> float

        if len(study.trials) > 1:
            raise RuntimeError("`FirstTrialOnlyRandomSampler` only works on the first trial")

        return super(FirstTrialOnlyRandomSampler,
                     self).sample_independent(study, trial, param_name, param_distribution)
=======
        if isinstance(param_distribution, distributions.UniformDistribution):
            param_value = param_distribution.low  # type: Union[float, str]
        elif isinstance(param_distribution, distributions.LogUniformDistribution):
            param_value = param_distribution.low
        elif isinstance(param_distribution, distributions.DiscreteUniformDistribution):
            param_value = param_distribution.low
        elif isinstance(param_distribution, distributions.IntUniformDistribution):
            param_value = param_distribution.low
        elif isinstance(param_distribution, distributions.CategoricalDistribution):
            param_value = param_distribution.choices[0]
        else:
            raise NotImplementedError

        return param_distribution.to_internal_repr(param_value)
>>>>>>> 6435de15
<|MERGE_RESOLUTION|>--- conflicted
+++ resolved
@@ -30,9 +30,20 @@
     def sample_independent(self, study, trial, param_name, param_distribution):
         # type: (InTrialStudy, FrozenTrial, str, BaseDistribution) -> float
 
-<<<<<<< HEAD
-        sampler = optuna.samplers.RandomSampler()
-        return sampler.sample_independent(study, trial, param_name, param_distribution)
+        if isinstance(param_distribution, distributions.UniformDistribution):
+            param_value = param_distribution.low  # type: Union[float, str]
+        elif isinstance(param_distribution, distributions.LogUniformDistribution):
+            param_value = param_distribution.low
+        elif isinstance(param_distribution, distributions.DiscreteUniformDistribution):
+            param_value = param_distribution.low
+        elif isinstance(param_distribution, distributions.IntUniformDistribution):
+            param_value = param_distribution.low
+        elif isinstance(param_distribution, distributions.CategoricalDistribution):
+            param_value = param_distribution.choices[0]
+        else:
+            raise NotImplementedError
+
+        return param_distribution.to_internal_repr(param_value)
 
 
 class FirstTrialOnlyRandomSampler(optuna.samplers.RandomSampler):
@@ -51,20 +62,4 @@
             raise RuntimeError("`FirstTrialOnlyRandomSampler` only works on the first trial")
 
         return super(FirstTrialOnlyRandomSampler,
-                     self).sample_independent(study, trial, param_name, param_distribution)
-=======
-        if isinstance(param_distribution, distributions.UniformDistribution):
-            param_value = param_distribution.low  # type: Union[float, str]
-        elif isinstance(param_distribution, distributions.LogUniformDistribution):
-            param_value = param_distribution.low
-        elif isinstance(param_distribution, distributions.DiscreteUniformDistribution):
-            param_value = param_distribution.low
-        elif isinstance(param_distribution, distributions.IntUniformDistribution):
-            param_value = param_distribution.low
-        elif isinstance(param_distribution, distributions.CategoricalDistribution):
-            param_value = param_distribution.choices[0]
-        else:
-            raise NotImplementedError
-
-        return param_distribution.to_internal_repr(param_value)
->>>>>>> 6435de15
+                     self).sample_independent(study, trial, param_name, param_distribution)