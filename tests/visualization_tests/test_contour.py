--- conflicted
+++ resolved
@@ -346,15 +346,8 @@
     assert value not in zvals
 
 
-<<<<<<< HEAD
-@pytest.mark.parametrize(
-    "objective,value",
-    [(0, float("inf")), (0, -float("inf")), (1, float("inf")), (1, -float("inf"))],
-)
-=======
 @pytest.mark.parametrize("objective", (0, 1))
 @pytest.mark.parametrize("value", (float("inf"), -float("inf")))
->>>>>>> 3d583d16
 def test_nonfinite_multiobjective(objective: int, value: float) -> None:
 
     study = create_study(directions=["minimize", "maximize"])
