--- conflicted
+++ resolved
@@ -15,26 +15,16 @@
 from optuna.distributions import CategoricalDistribution
 from optuna.distributions import FloatDistribution
 from optuna.study import create_study
-<<<<<<< HEAD
 from optuna.study import Study
-from optuna.testing.visualization import prepare_study_with_trials
-from optuna.trial import create_trial
-from optuna.trial import Trial
 from optuna.visualization import plot_contour as plotly_plot_contour
 from optuna.visualization._contour import _AxisInfo
 from optuna.visualization._contour import _ContourInfo
 from optuna.visualization._contour import _get_contour_info
 from optuna.visualization._contour import _SubContourInfo
 from optuna.visualization._plotly_imports import _imports as plotly_imports
-=======
 from optuna.testing.objectives import fail_objective
 from optuna.testing.visualization import prepare_study_with_trials
 from optuna.trial import create_trial
-from optuna.visualization import plot_contour
-from optuna.visualization._contour import _get_contour_subplot
-from optuna.visualization._contour import _get_contour_subplot_info
-from optuna.visualization._utils import _is_reverse_scale
->>>>>>> 60d04b24
 from optuna.visualization._utils import COLOR_SCALE
 from optuna.visualization.matplotlib import plot_contour as plt_plot_contour
 from optuna.visualization.matplotlib._matplotlib_imports import _imports as plt_imports
@@ -57,12 +47,10 @@
 
 
 def _create_study_with_error_trials() -> Study:
-    def fail_objective(_: Trial) -> float:
-
-        raise ValueError
 
     study = create_study()
     study.optimize(fail_objective, n_trials=1, catch=(ValueError,))
+
     return study
 
 
@@ -215,7 +203,6 @@
     assert len(info.sorted_params) == 0
     assert len(info.sub_plot_infos) == 0
 
-<<<<<<< HEAD
 
 def test_get_contour_info_error() -> None:
     study = prepare_study_with_trials()
@@ -223,13 +210,6 @@
     with pytest.raises(ValueError):
         _get_contour_info(study, ["optuna", "Optuna"])
 
-=======
-    # Test whether trials with `ValueError`s are ignored.
-    study = create_study()
-    study.optimize(fail_objective, n_trials=1, catch=(ValueError,))
-    figure = plot_contour(study, params=params)
-    assert len(figure.data) == 0
->>>>>>> 60d04b24
 
 @pytest.mark.parametrize("params", [[], ["param_a"]])
 def test_get_contour_info_too_short_params(params: Optional[List[str]]) -> None:
