--- conflicted
+++ resolved
@@ -65,42 +65,6 @@
     assert param_importance != param_importance_different_max_depth
 
 
-<<<<<<< HEAD
-def test_fanova_importance_evaluator_seed() -> None:
-    study = create_study(sampler=RandomSampler(seed=0))
-    study.optimize(objective, n_trials=3)
-
-    evaluator = FanovaImportanceEvaluator(seed=2)
-    param_importance = evaluator.evaluate(study, params=params, target=get_value)
-
-    evaluator = FanovaImportanceEvaluator(seed=2)
-    param_importance_same_seed = evaluator.evaluate(study, params=params, target=get_value)
-    assert param_importance == param_importance_same_seed
-
-    evaluator = FanovaImportanceEvaluator(seed=3)
-    param_importance_different_seed = evaluator.evaluate(study, params=params, target=get_value)
-    assert param_importance != param_importance_different_seed
-
-
-def test_fanova_importance_evaluator_with_target() -> None:
-    # Assumes that `seed` can be fixed to reproduce identical results.
-
-    study = create_study(sampler=RandomSampler(seed=0))
-    study.optimize(objective, n_trials=3)
-
-    evaluator = FanovaImportanceEvaluator(seed=0)
-    param_importance = evaluator.evaluate(study, params=params, target=get_value)
-    param_importance_with_target = evaluator.evaluate(
-        study,
-        params=params,
-        target=lambda t: t.params["x1"] + t.params["x2"],
-    )
-
-    assert param_importance != param_importance_with_target
-
-
-=======
->>>>>>> ceac5f13
 @pytest.mark.parametrize("inf_value", [float("inf"), -float("inf")])
 def test_fanova_importance_evaluator_with_infinite(inf_value: float) -> None:
     # The test ensures that trials with infinite values are ignored to calculate importance scores.
