--- conflicted
+++ resolved
@@ -307,7 +307,6 @@
     assert len(set(suggestions)) == 1
 
 
-<<<<<<< HEAD
 @pytest.mark.parametrize("int_value", [-5, 5, 0])
 @pytest.mark.parametrize(
     "categorical_value", [1, 0.0, "A", None, True, float("inf"), float("nan")]
@@ -329,19 +328,6 @@
         return objective_value, objective_value
 
     sampler = TPESampler(seed=0, multivariate=multivariate, constant_liar=constant_liar)
-=======
-@pytest.mark.parametrize("constraints_enabled", [False, True])
-@pytest.mark.parametrize("constraint_value", [-2, 2])
-def test_multi_objective_get_observation_pairs(
-    constraints_enabled: bool, constraint_value: int
-) -> None:
-    def objective(trial: optuna.trial.Trial) -> Tuple[float, float]:
-        trial.suggest_int("x", 5, 5)
-        trial.set_user_attr("constraint", (constraint_value, -1))
-        return 5.0, 5.0
-
-    sampler = TPESampler(constraints_func=lambda trial: trial.user_attrs["constraint"], seed=0)
->>>>>>> d3c53e05
     study = optuna.create_study(directions=["minimize", "maximize"], sampler=sampler)
     study.optimize(objective, n_trials=2)
     study.add_trial(
@@ -355,54 +341,68 @@
         )
     )
 
-<<<<<<< HEAD
     assert _tpe.sampler._get_observation_pairs(study, ["x"], multivariate, constant_liar) == (
         {"x": [int_value, int_value]},
         [(-float("inf"), [objective_value, -objective_value]) for _ in range(2)],
+        None,
     )
     assert _tpe.sampler._get_observation_pairs(study, ["y"], multivariate, constant_liar) == (
         {"y": [0, 0]},
         [(-float("inf"), [objective_value, -objective_value]) for _ in range(2)],
+        None,
     )
     assert _tpe.sampler._get_observation_pairs(study, ["x", "y"], True, constant_liar) == (
         {"x": [int_value, int_value], "y": [0, 0]},
         [(-float("inf"), [objective_value, -objective_value]) for _ in range(2)],
+        None,
     )
     assert _tpe.sampler._get_observation_pairs(study, ["z"], multivariate, constant_liar) == (
         (
             {"z": [None, None]},
             [(-float("inf"), [objective_value, -objective_value]) for _ in range(2)],
+            None,
         )
         if not multivariate
-        else ({"z": []}, [])
-    )
-=======
-    violations = [max(0, constraint_value) for _ in range(5)] if constraints_enabled else None
+        else ({"z": []}, [], None)
+    )
+
+
+@pytest.mark.parametrize("constraint_value", [-2, 2])
+def test_multi_objective_get_observation_pairs_constrained(constraint_value: int) -> None:
+    def objective(trial: optuna.trial.Trial) -> Tuple[float, float]:
+        trial.suggest_int("x", 5, 5)
+        trial.set_user_attr("constraint", (constraint_value, -1))
+        return 5.0, 5.0
+
+    sampler = TPESampler(constraints_func=lambda trial: trial.user_attrs["constraint"], seed=0)
+    study = optuna.create_study(directions=["minimize", "maximize"], sampler=sampler)
+    study.optimize(objective, n_trials=5)
+
+    violations = [max(0, constraint_value) for _ in range(5)]
     assert _tpe.sampler._get_observation_pairs(
-        study, ["x"], False, constraints_enabled=constraints_enabled
+        study, ["x"], False, constraints_enabled=True
     ) == (
         {"x": [5.0, 5.0, 5.0, 5.0, 5.0]},
         [(-float("inf"), [5.0, -5.0]) for _ in range(5)],
         violations,
     )
     assert _tpe.sampler._get_observation_pairs(
-        study, ["y"], False, constraints_enabled=constraints_enabled
+        study, ["y"], False, constraints_enabled=True
     ) == (
         {"y": [None, None, None, None, None]},
         [(-float("inf"), [5.0, -5.0]) for _ in range(5)],
         violations,
     )
     assert _tpe.sampler._get_observation_pairs(
-        study, ["x"], True, constraints_enabled=constraints_enabled
+        study, ["x"], True, constraints_enabled=True
     ) == (
         {"x": [5.0, 5.0, 5.0, 5.0, 5.0]},
         [(-float("inf"), [5.0, -5.0]) for _ in range(5)],
         violations,
     )
     assert _tpe.sampler._get_observation_pairs(
-        study, ["y"], True, constraints_enabled=constraints_enabled
-    ) == ({"y": []}, [], [] if constraints_enabled else None)
->>>>>>> d3c53e05
+        study, ["y"], True, constraints_enabled=True
+    ) == ({"y": []}, [], [])
 
 
 def test_calculate_nondomination_rank() -> None:
@@ -450,6 +450,7 @@
             {"x": np.array([1.0, 2.0, 3.0], dtype=float)},
             [(0, [0.2, 0.5]), (0, [0.9, 0.4]), (0, [1, 1])],
             np.array([]),
+            None,
         )
 
     # One sample.
@@ -457,6 +458,7 @@
         {"x": np.array([1.0, 2.0, 3.0], dtype=float)},
         [(0, [0.2, 0.5]), (0, [0.9, 0.4]), (0, [1, 1])],
         np.array([0]),
+        None,
     )
     assert len(weights_below) == 1
     assert sum(weights_below) > 0
@@ -507,12 +509,12 @@
     assert weights_below[1] == weights_below[2]
     assert sum(weights_below) > 0
 
-<<<<<<< HEAD
     # Zero/negative objective values.
     weights_below = _tpe.sampler._calculate_weights_below_for_multi_objective(
         {"x": np.array([1.0, 2.0, 3.0, 4.0], dtype=float)},
         [(0, [-0.3, -0.3]), (0, [0.0, -0.8]), (0, [-0.8, 0.0]), (0, [1, 1])],
         np.array([0, 1, 2]),
+        None,
     )
     assert len(weights_below) == 3
     assert weights_below[0] > weights_below[1]
@@ -530,6 +532,7 @@
             (0, [float("inf"), float("inf")]),
         ],
         np.array([0, 1, 2]),
+        None,
     )
     assert len(weights_below) == 3
     assert all([np.isnan(w) for w in weights_below])
@@ -539,10 +542,23 @@
         {"x": np.array([1.0, None, 3.0, 4.0], dtype=float)},
         [(0, [-0.3, -0.3]), (0, [0.0, -0.8]), (0, [-0.8, 0.0]), (0, [1, 1])],
         np.array([0, 1, 2]),
+        None,
     )
     assert len(weights_below) == 2
     assert weights_below[0] > weights_below[1]
     assert sum(weights_below) > 0
+
+    # Three samples with two infeasible trials.
+    weights_below = _tpe.sampler._calculate_weights_below_for_multi_objective(
+        {"x": np.array([1.0, 2.0, 3.0, 4.0], dtype=float)},
+        [(0, [0.3, 0.3]), (0, [0.2, 0.8]), (0, [0.8, 0.2]), (0, [1, 1])],
+        np.array([0, 1, 2]),
+        [2, 8, 0],
+    )
+    assert len(weights_below) == 3
+    assert weights_below[0] == _tpe.sampler.EPS
+    assert weights_below[1] == _tpe.sampler.EPS
+    assert weights_below[2] > 0
 
 
 def _compute_hssp_truth_and_approx(test_case: np.ndarray, subset_size: int) -> Tuple[float, float]:
@@ -553,19 +569,6 @@
     indices = _tpe.sampler._solve_hssp(test_case, np.arange(len(test_case)), subset_size, r)
     approx = _tpe.sampler._compute_hypervolume(test_case[indices], r)
     return truth, approx
-=======
-    # Three samples with two infeasible trials.
-    weights_below = _tpe.sampler._calculate_weights_below_for_multi_objective(
-        {"x": np.array([1.0, 2.0, 3.0, 4.0], dtype=float)},
-        [(0, [0.3, 0.3]), (0, [0.2, 0.8]), (0, [0.8, 0.2]), (0, [1, 1])],
-        np.array([0, 1, 2]),
-        [2, 8, 0],
-    )
-    assert len(weights_below) == 3
-    assert weights_below[0] == _tpe.sampler.EPS
-    assert weights_below[1] == _tpe.sampler.EPS
-    assert weights_below[2] > 0
->>>>>>> d3c53e05
 
 
 @pytest.mark.parametrize("dim", [2, 3])
