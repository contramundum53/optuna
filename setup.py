--- conflicted
+++ resolved
@@ -52,16 +52,12 @@
         'checking': ['autopep8', 'hacking'],
         'testing': [
             'pytest', 'mock', 'bokeh', 'plotly', 'chainer>=5.0.0', 'xgboost', 'mpi4py', 'lightgbm',
-<<<<<<< HEAD
-            'keras', 'tensorflow', 'mxnet', 'scikit-optimize'
-=======
-            'keras', 'mxnet',
+            'keras', 'mxnet', 'scikit-optimize',
 
             # TODO(ohta):
             # Remove version constraint after https://github.com/pfnet/optuna/pull/432
             # has been merged.
             'tensorflow<1.14.0'
->>>>>>> 83a46115
         ],
         'document': ['sphinx', 'sphinx_rtd_theme'],
         'codecov': ['pytest-cov', 'codecov'],
