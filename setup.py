--- conflicted
+++ resolved
@@ -46,11 +46,7 @@
         'checking': ['autopep8', 'hacking'],
         'testing': [
             'pytest', 'mock', 'bokeh', 'plotly', 'chainer>=5.0.0', 'xgboost', 'mpi4py', 'lightgbm',
-<<<<<<< HEAD
-            'keras', 'tensorflow', 'scikit-learn>=0.20.0'
-=======
-            'keras', 'tensorflow', 'mxnet'
->>>>>>> 3c5f09bf
+            'keras', 'tensorflow', 'mxnet', 'scikit-learn>=0.20.0'
         ],
         'document': ['sphinx', 'sphinx_rtd_theme'],
         'codecov': ['pytest-cov', 'codecov'],
