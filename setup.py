import os
import pkg_resources
from setuptools import find_packages
from setuptools import setup
import sys

from typing import Dict  # NOQA
from typing import List  # NOQA
from typing import Optional  # NOQA

from pkg_resources import Distribution  # NOQA


def get_version():
    # type: () -> str

    version_filepath = os.path.join(os.path.dirname(__file__), 'optuna', 'version.py')
    with open(version_filepath) as f:
        for line in f:
            if line.startswith('__version__'):
                return line.strip().split()[-1][1:-1]
    assert False


def get_long_description():
    # type: () -> str

    readme_filepath = os.path.join(os.path.dirname(__file__), 'README.md')
    with open(readme_filepath) as f:
        return f.read()


def get_install_requires():
    # type: () -> List[str]

    install_requires = [
<<<<<<< HEAD
        'alembic', 'cliff', 'colorlog', 'numpy', 'scipy', 'sqlalchemy>=1.1.0', 'tqdm', 'typing']
    if sys.version_info[0] == 2:
        install_requires.extend(['enum34'])
=======
        'alembic', 'cliff', 'colorlog', 'numpy', 'scipy', 'six',
        'sqlalchemy>=1.1.0', 'tqdm', 'typing',
    ]
>>>>>>> 53e8dd92
    return install_requires


def get_extras_require():
    # type: () -> Dict[str, List[str]]

    testing_requirements = [
        'bokeh', 'chainer>=5.0.0', 'cma', 'keras', 'lightgbm', 'mock',
        'mpi4py', 'mxnet', 'pandas', 'plotly>=4.0.0', 'pytest', 'scikit-optimize',
        'tensorflow', 'tensorflow-datasets', 'xgboost', 'scikit-learn>=0.19.0',
        'torch', 'torchvision', 'pytorch-ignite', 'pytorch-lightning',
    ]

    example_requirements = [
        'chainer', 'keras', 'catboost', 'lightgbm', 'scikit-learn',
        'mxnet', 'xgboost', 'torch', 'torchvision', 'pytorch-ignite',
        'dask-ml', 'dask[dataframe]', 'pytorch-lightning',

        # TODO(Yanase): Update examples to support TensorFlow 2.0.
        # See https://github.com/optuna/optuna/issues/565 for further details.
        'tensorflow<2.0.0',
    ]

    if sys.version_info[:2] > (3, 5,):
        testing_requirements.append("fastai<2")
        example_requirements.append("fastai<2")

    extras_require = {
        'checking': ['autopep8', 'hacking', 'mypy'],
        'testing': testing_requirements,
        'example': example_requirements,
        'document': ['sphinx', 'sphinx_rtd_theme'],
        'codecov': ['pytest-cov', 'codecov'],
    }
    return extras_require


def find_any_distribution(pkgs):
    # type: (List[str]) -> Optional[Distribution]

    for pkg in pkgs:
        try:
            return pkg_resources.get_distribution(pkg)
        except pkg_resources.DistributionNotFound:
            pass
    return None


pfnopt_pkg = find_any_distribution(['pfnopt'])
if pfnopt_pkg is not None:
    msg = 'We detected that PFNOpt is installed in your environment.\n' \
        'PFNOpt has been renamed Optuna. Please uninstall the old\n' \
        'PFNOpt in advance (e.g. by executing `$ pip uninstall pfnopt`).'
    print(msg)
    exit(1)

setup(
    name='optuna',
    version=get_version(),
    description='A hyperparameter optimization framework',
    long_description=get_long_description(),
    long_description_content_type='text/markdown',
    author='Takuya Akiba',
    author_email='akiba@preferred.jp',
    url='https://optuna.org/',
    packages=find_packages(),
    package_data={
        'optuna': [
            'storages/rdb/alembic.ini',
            'storages/rdb/alembic/*.*',
            'storages/rdb/alembic/versions/*.*'
        ]
    },
    install_requires=get_install_requires(),
    tests_require=get_extras_require()['testing'],
    extras_require=get_extras_require(),
    entry_points={'console_scripts': ['optuna = optuna.cli:main']})<|MERGE_RESOLUTION|>--- conflicted
+++ resolved
@@ -34,15 +34,7 @@
     # type: () -> List[str]
 
     install_requires = [
-<<<<<<< HEAD
         'alembic', 'cliff', 'colorlog', 'numpy', 'scipy', 'sqlalchemy>=1.1.0', 'tqdm', 'typing']
-    if sys.version_info[0] == 2:
-        install_requires.extend(['enum34'])
-=======
-        'alembic', 'cliff', 'colorlog', 'numpy', 'scipy', 'six',
-        'sqlalchemy>=1.1.0', 'tqdm', 'typing',
-    ]
->>>>>>> 53e8dd92
     return install_requires
 
 
